{
  "problemMatcher": [
    {
      "owner": "rustc",
      "pattern": [
        {
          "regexp": "^(error|warning|note|help)(\\[(E\\d{4}|[\\w\\-]+)\\])?:\\s+(.*)$",
<<<<<<< HEAD
          "severity": 1,
=======
          "severity": "1",
>>>>>>> 804f6a7b
          "code": 3,
          "message": 4
        },
        {
          "regexp": "^\\s*-->\\s+([^:]+):(\\d+):(\\d+)$",
          "file": 1,
          "line": 2,
          "column": 3
        },
        { "regexp": "^\\s*\\|$", "comment": "Matches and ignores empty context lines in Rust error output." },
        {
          // This pattern matches and skips empty pipe lines in Rust error output.
          "regexp": "^\\s*\\|$"
        },
        {
          "regexp": "^\\s*\\|\\s*(.*)$",
          "loop": true
        }
      ]
    }
  ]
}<|MERGE_RESOLUTION|>--- conflicted
+++ resolved
@@ -5,11 +5,7 @@
       "pattern": [
         {
           "regexp": "^(error|warning|note|help)(\\[(E\\d{4}|[\\w\\-]+)\\])?:\\s+(.*)$",
-<<<<<<< HEAD
-          "severity": 1,
-=======
           "severity": "1",
->>>>>>> 804f6a7b
           "code": 3,
           "message": 4
         },
