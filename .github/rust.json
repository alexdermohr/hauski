--- conflicted
+++ resolved
@@ -17,12 +17,7 @@
         },
         {
           "regexp": "^\\s*\\|\\s*(.*)$",
-<<<<<<< HEAD
-          "loop": true,
-          "message": 1
-=======
           "loop": true
->>>>>>> 3ef285e5
         }
       ]
     }
