--- conflicted
+++ resolved
@@ -17,13 +17,8 @@
         },
         {
           "regexp": "^\\s*\\|\\s*(.*)$",
-<<<<<<< HEAD
           "loop": true,
           "message": 1
-=======
-          "message": 1,
-          "loop": true
->>>>>>> fbecd33d
         }
       ]
     }
