--- conflicted
+++ resolved
@@ -15,15 +15,9 @@
           "column": 3
         },
         {
-<<<<<<< HEAD
           "regexp": "^\\s*[|].*$",
           "loop": true,
           "message": 3
-=======
-          "regexp": "^(\\s*[|].*)$",
-          "loop": true,
-          "message": 1
->>>>>>> a13210df
         }
       ]
     },
@@ -41,16 +35,10 @@
           "line": 2,
           "column": 3
         },
-        {
-<<<<<<< HEAD
           "regexp": "^\\s*[|].*$",
           "loop": true,
           "message": 3
-=======
-          "regexp": "^(\\s*[|].*)$",
-          "loop": true,
-          "message": 1
->>>>>>> a13210df
+  
         }
       ]
     }
