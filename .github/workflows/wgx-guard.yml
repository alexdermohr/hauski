--- conflicted
+++ resolved
@@ -62,10 +62,7 @@
         run: |
           curl -LsSf https://astral.sh/uv/install.sh | sh
           echo "$HOME/.local/bin" >> $GITHUB_PATH
-<<<<<<< HEAD
-=======
           echo "$HOME/.cargo/bin" >> $GITHUB_PATH
->>>>>>> 03a986f0
           uv self update 3.10
           uv --version
           uv sync --frozen
