name: CI (heavy on demand)

on:
  workflow_dispatch: {}
  pull_request:
    types: [labeled, synchronize, reopened, ready_for_review]
    branches: [ main ]

permissions:
  id-token: write
  contents: read

concurrency:
  group: ${{ github.workflow }}-${{ github.event.pull_request.number || github.ref }}
  cancel-in-progress: true

jobs:
  gate:
    runs-on: ubuntu-latest
    outputs:
      run_heavy: ${{ steps.flags.outputs.run_heavy }}
    steps:
      - id: flags
        shell: bash
        run: |
          labels="${{ join(github.event.pull_request.labels.*.name, ' ') }}"
          if [[ "${{ github.event_name }}" == "workflow_dispatch" ]]; then
            echo "run_heavy=true" >> "$GITHUB_OUTPUT"
          elif echo "$labels" | grep -qiE '(^| )full-ci( |$)'; then
            echo "run_heavy=true" >> "$GITHUB_OUTPUT"
          else
            echo "run_heavy=false" >> "$GITHUB_OUTPUT"
          fi

  e2e:
    needs: gate
    if: needs.gate.outputs.run_heavy == 'true'
    runs-on: ubuntu-latest
    timeout-minutes: 45
    steps:
      - uses: actions/checkout@v5
      - name: Enable Rust problem matchers
        run: echo "::add-matcher::.github/rust.json"
      - name: Tools installieren
        uses: dtolnay/rust-toolchain@stable
      - uses: Swatinem/rust-cache@v2
<<<<<<< HEAD
      - name: Vendoring sicherstellen (Proxy neutralisieren, dann Snapshot, dann offline prüfen)
        env:
          http_proxy: ""
          https_proxy: ""
          HTTP_PROXY: ""
          HTTPS_PROXY: ""
        run: |
          set -euo pipefail
          chmod +x scripts/ensure-vendor.sh
          NEUTRALIZE_PROXY=1 ./scripts/ensure-vendor.sh
          NO_NETWORK=1 ./scripts/ensure-vendor.sh
      - name: Cargo offline bauen
        env:
          CARGO_NET_OFFLINE: "true"
        run: cargo build --workspace --release --locked
=======
      - name: Check vendor snapshot
        run: bash scripts/check-vendor.sh
      - name: Build (release)
        run: cargo build --workspace --release
>>>>>>> 468c55b5
      - name: API smoke test
        env:
          RUST_LOG: info
          RUST_BACKTRACE: 1
        run: |
          set -euo pipefail
          target/release/hauski-core >server.log 2>&1 &
          server_pid=$!
          trap "kill $server_pid" EXIT

          for _ in $(seq 1 30); do
            if curl -sf "http://127.0.0.1:8080/ready" >/dev/null; then
              break
            fi
            sleep 1
          done

          curl -sf "http://127.0.0.1:8080/ready" | tee ready.txt
          curl -sf "http://127.0.0.1:8080/health" | tee health.txt

          curl -sf -X POST "http://127.0.0.1:8080/index/upsert" \
            -H 'content-type: application/json' \
            -d '{"doc_id":"smoke","namespace":"default","chunks":[{"text":"hi"}],"meta":{}}' | tee upsert.txt

          curl -sf -X POST "http://127.0.0.1:8080/index/search" \
            -H 'content-type: application/json' \
            -d '{"query":"hi","k":1,"namespace":"default"}' | tee search.txt

          curl -sf "http://127.0.0.1:8080/ask?q=hi&k=3&ns=default" | tee ask.txt
          jq -e '.hits | length >= 1' ask.txt

          curl -sf "http://127.0.0.1:8080/metrics" -o metrics.txt
          search_histogram_pattern='/http_request_duration_seconds_bucket/ && /path="\/index\/search"/ {print}'
          awk "$search_histogram_pattern" metrics.txt | head -n 5
          first_bucket=$(awk "$search_histogram_pattern {exit}" metrics.txt)
          if [ -n "$first_bucket" ]; then
            echo "::notice::index search histogram sample: $first_bucket"
          fi
          ask_histogram_pattern='/http_request_duration_seconds_bucket/ && /path="\/ask"/ {print}'
          awk "$ask_histogram_pattern" metrics.txt | head -n 5 
          ask_first_bucket=$(awk "$ask_histogram_pattern {exit}" metrics.txt)
          if [ -n "$ask_first_bucket" ]; then
            echo "::notice::ask histogram sample: $ask_first_bucket"
          fi
          echo "::notice::index search budget p95 target: 60ms (observability to be enforced later)"
      - name: Upload logs/artifacts
        if: always()
        uses: actions/upload-artifact@v4
        with:
          name: hauski-heavy-artifacts
          path: |
            target
            server.log
            ready.txt
            health.txt
            upsert.txt
            search.txt
            ask.txt
            metrics.txt
          if-no-files-found: ignore
          retention-days: 7<|MERGE_RESOLUTION|>--- conflicted
+++ resolved
@@ -1,3 +1,4 @@
+```yaml
 name: CI (heavy on demand)
 
 on:
@@ -44,7 +45,6 @@
       - name: Tools installieren
         uses: dtolnay/rust-toolchain@stable
       - uses: Swatinem/rust-cache@v2
-<<<<<<< HEAD
       - name: Vendoring sicherstellen (Proxy neutralisieren, dann Snapshot, dann offline prüfen)
         env:
           http_proxy: ""
@@ -56,16 +56,10 @@
           chmod +x scripts/ensure-vendor.sh
           NEUTRALIZE_PROXY=1 ./scripts/ensure-vendor.sh
           NO_NETWORK=1 ./scripts/ensure-vendor.sh
-      - name: Cargo offline bauen
+      - name: Cargo offline bauen (locked)
         env:
           CARGO_NET_OFFLINE: "true"
         run: cargo build --workspace --release --locked
-=======
-      - name: Check vendor snapshot
-        run: bash scripts/check-vendor.sh
-      - name: Build (release)
-        run: cargo build --workspace --release
->>>>>>> 468c55b5
       - name: API smoke test
         env:
           RUST_LOG: info
@@ -126,4 +120,5 @@
             ask.txt
             metrics.txt
           if-no-files-found: ignore
-          retention-days: 7+          retention-days: 7
+```