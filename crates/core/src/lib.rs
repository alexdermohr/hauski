use axum::{
    body::Body,
    extract::State,
    http::{header, HeaderValue, Method, Request, StatusCode},
    middleware::{from_fn_with_state, Next},
    response::{IntoResponse, Response},
    routing::get,
    Json, Router,
};
use prometheus_client::{
    encoding::{text::encode, EncodeLabel, EncodeLabelSet},
    metrics::{
        counter::Counter,
        family::Family,
        gauge::Gauge,
        histogram::{exponential_buckets, Histogram},
    },
    registry::Registry,
};
use std::{
    fmt,
    sync::{
        atomic::{AtomicBool, Ordering},
        Arc,
    },
    time::Instant,
};

mod config;
pub use config::{
    load_limits, load_models, load_routing, Limits, ModelEntry, ModelsFile, RoutingDecision,
    RoutingPolicy, RoutingRule,
};

fn create_latency_histogram() -> Histogram {
    Histogram::new(exponential_buckets(0.005, 2.0, 14))
}

#[derive(Clone)]
pub struct AppState(Arc<AppStateInner>);

struct AppStateInner {
    limits: Limits,
    models: ModelsFile,
    routing: RoutingPolicy,
    http_requests: Family<HttpLabels, Counter<u64>>,
    http_latency: Family<HttpLabels, Histogram>,
    registry: Registry,
    /// Controls whether configuration endpoints are exposed.
    ///
    /// WARNING: Enabling this may expose sensitive configuration information.
    /// Only set to `true` if you understand the security implications.
    expose_config: bool,
    ready: AtomicBool,
}

impl AppState {
    fn new(
        limits: Limits,
        models: ModelsFile,
        routing: RoutingPolicy,
        expose_config: bool,
    ) -> Self {
        let mut registry = Registry::default();

        let build_info = Family::<(), Gauge>::default();
        build_info.get_or_create(&()).set(1);
        registry.register("hauski_build_info", "static 1", build_info);

        let http_requests: Family<HttpLabels, Counter<u64>> = Family::default();
        registry.register(
            "http_requests",
            "Total number of HTTP requests received",
            http_requests.clone(),
        );

        let http_latency: Family<HttpLabels, Histogram> =
            Family::new_with_constructor(create_latency_histogram);
        registry.register(
            "http_request_duration_seconds",
            "HTTP request duration",
            http_latency.clone(),
        );

        Self(Arc::new(AppStateInner {
            limits,
            models,
            routing,
            http_requests,
            http_latency,
            registry,
            expose_config,
            ready: AtomicBool::new(false),
        }))
    }

    fn limits(&self) -> Limits {
        self.0.limits.clone()
    }

    fn models(&self) -> ModelsFile {
        self.0.models.clone()
    }

    fn routing(&self) -> RoutingPolicy {
        self.0.routing.clone()
    }

    fn expose_config(&self) -> bool {
        self.0.expose_config
    }

    fn record_http_request(&self, method: Method, path: &'static str, status: StatusCode) {
        let labels = HttpLabels::new(method, path, status);
        self.0.http_requests.get_or_create(&labels).inc();
    }

    fn observe_http_latency(&self, labels: &HttpLabels, secs: f64) {
        self.0.http_latency.get_or_create(labels).observe(secs);
    }

    fn encode_metrics(&self) -> Result<String, std::fmt::Error> {
        let mut body = String::new();
        encode(&mut body, &self.0.registry)?;
        Ok(body)
    }

<<<<<<< HEAD
    pub fn set_ready(&self) {
=======
    /// Record request count and observe latency for a request that started at `started`.
    fn finish_http_request(
        &self,
        method: Method,
        path: &'static str,
        status: StatusCode,
        started: Instant,
    ) {
        self.record_http_request(method.clone(), path, status);
        self.observe_http_latency(
            &HttpLabels::new(method, path, status),
            started.elapsed().as_secs_f64(),
        );
    }

    fn set_ready(&self) {
>>>>>>> 2448f9a4
        self.0.ready.store(true, Ordering::Release);
    }

    fn is_ready(&self) -> bool {
        self.0.ready.load(Ordering::Acquire)
    }
}

#[derive(Debug, Clone, Hash, PartialEq, Eq)]
pub struct HttpLabels {
    method: Method,
    path: &'static str,
    status: StatusCode,
}

impl HttpLabels {
    fn new(method: Method, path: &'static str, status: StatusCode) -> Self {
        Self {
            method,
            path,
            status,
        }
    }
}

impl EncodeLabelSet for HttpLabels {
    fn encode(
        &self,
        mut encoder: prometheus_client::encoding::LabelSetEncoder<'_>,
    ) -> Result<(), fmt::Error> {
        ("method", self.method.as_str()).encode(encoder.encode_label())?;
        ("path", self.path).encode(encoder.encode_label())?;
        ("status", self.status.as_str()).encode(encoder.encode_label())?;
        Ok(())
    }
}

async fn get_limits(State(state): State<AppState>) -> Json<Limits> {
    let started = Instant::now();
    let status = StatusCode::OK;
    let response = Json(state.limits());
    state.finish_http_request(Method::GET, "/config/limits", status, started);
    response
}

async fn get_models(State(state): State<AppState>) -> Json<ModelsFile> {
    let started = Instant::now();
    let status = StatusCode::OK;
    let response = Json(state.models());
    state.finish_http_request(Method::GET, "/config/models", status, started);
    response
}

async fn get_routing(State(state): State<AppState>) -> Json<RoutingPolicy> {
    let started = Instant::now();
    let status = StatusCode::OK;
    let response = Json(state.routing());
    state.finish_http_request(Method::GET, "/config/routing", status, started);
    response
}

async fn health(State(state): State<AppState>) -> &'static str {
    let started = Instant::now();
    let status = StatusCode::OK;
    state.finish_http_request(Method::GET, "/health", status, started);
    "ok"
}

async fn ready(State(state): State<AppState>) -> (StatusCode, &'static str) {
    let started = Instant::now();
    let (status, body) = if state.is_ready() {
        (StatusCode::OK, "ok")
    } else {
        (StatusCode::SERVICE_UNAVAILABLE, "starting")
    };
    state.finish_http_request(Method::GET, "/ready", status, started);
    (status, body)
}

async fn metrics(State(state): State<AppState>) -> impl IntoResponse {
    let started = Instant::now();
    let encoded_metrics = state.encode_metrics();
    let status = if encoded_metrics.is_ok() {
        StatusCode::OK
    } else {
        StatusCode::INTERNAL_SERVER_ERROR
    };

    state.finish_http_request(Method::GET, "/metrics", status, started);

    match encoded_metrics {
        Ok(body) => (
            StatusCode::OK,
            [(header::CONTENT_TYPE, "text/plain; version=0.0.4")],
            body,
        )
            .into_response(),
        Err(_) => (
            StatusCode::INTERNAL_SERVER_ERROR,
            [(header::CONTENT_TYPE, "text/plain; version=0.0.4")],
            "Internal server error".to_string(),
        )
            .into_response(),
    }
}

pub fn build_app(
    limits: Limits,
    models: ModelsFile,
    routing: RoutingPolicy,
    expose_config: bool,
    allowed_origin: HeaderValue,
) -> (Router, AppState) {
    let state = AppState::new(limits, models, routing, expose_config);
    let allowed_origin = Arc::new(allowed_origin);

    let mut app = Router::new()
        .route("/health", get(health))
        .route("/ready", get(ready))
        .route("/metrics", get(metrics));

    if state.expose_config() {
        app = app
            .route("/config/limits", get(get_limits))
            .route("/config/models", get(get_models))
            .route("/config/routing", get(get_routing));
    }

<<<<<<< HEAD
    let app = app
        .with_state(state.clone())
        .layer(from_fn_with_state(allowed_origin.clone(), cors_middleware));
    (app, state)
=======
    // It is safe to mark the app as ready here because there is no additional
    // asynchronous initialization required beyond building the router and state.
    // If future changes introduce async setup, move this to after the server is listening.
    state.set_ready();
    app.with_state(state.clone())
        .layer(from_fn_with_state(allowed_origin.clone(), cors_middleware))
>>>>>>> 2448f9a4
}

type CorsState = Arc<HeaderValue>;

async fn cors_middleware(
    State(allowed_origin): State<CorsState>,
    req: Request<Body>,
    next: Next,
) -> Result<Response, StatusCode> {
    let origin = req.headers().get(header::ORIGIN).cloned();
    let origin_allowed = origin.as_ref() == Some(allowed_origin.as_ref());

    if req.method() == Method::OPTIONS {
        if !origin_allowed {
            return Response::builder()
                .status(StatusCode::FORBIDDEN)
                .body(Body::empty())
                .map_err(|_| StatusCode::INTERNAL_SERVER_ERROR);
        }

        return Response::builder()
            .status(StatusCode::NO_CONTENT)
            .header(
                header::ACCESS_CONTROL_ALLOW_ORIGIN,
                allowed_origin.as_ref().clone(),
            )
            .header(header::ACCESS_CONTROL_ALLOW_METHODS, "GET, HEAD, OPTIONS")
            .header(
                header::ACCESS_CONTROL_ALLOW_HEADERS,
                HeaderValue::from_static("Content-Type, Authorization"),
            )
            .header(
                header::ACCESS_CONTROL_MAX_AGE,
                HeaderValue::from_static("600"),
            )
            .header(header::VARY, HeaderValue::from_static("Origin"))
            .body(Body::empty())
            .map_err(|_| StatusCode::INTERNAL_SERVER_ERROR);
    }

    let mut response = next.run(req).await;
    if origin_allowed {
        response.headers_mut().insert(
            header::ACCESS_CONTROL_ALLOW_ORIGIN,
            allowed_origin.as_ref().clone(),
        );
        response
            .headers_mut()
            .append(header::VARY, HeaderValue::from_static("Origin"));
    }

    Ok(response)
}

#[cfg(test)]
mod tests {
    use super::*;
    use axum::{
        body::Body,
        http::{header, HeaderValue, Request, StatusCode},
    };
    use http_body_util::BodyExt;
    use tower::ServiceExt;

    fn demo_app(expose: bool) -> axum::Router {
        demo_app_with_origin(expose, HeaderValue::from_static("http://127.0.0.1:8080"))
    }

    fn demo_app_with_origin(expose: bool, origin: HeaderValue) -> axum::Router {
        let limits = Limits {
            latency: crate::config::Latency {
                llm_p95_ms: 400,
                index_topk20_ms: 60,
            },
            thermal: crate::config::Thermal {
                gpu_max_c: 80,
                dgpu_power_w: 220,
            },
            asr: crate::config::Asr { wer_max_pct: 10 },
        };
        let models = ModelsFile {
            models: vec![crate::config::ModelEntry {
                id: "llama3.1-8b-q4".into(),
                path: "/opt/models/llama3.1-8b-q4.gguf".into(),
                vram_min_gb: Some(6),
                canary: Some(false),
            }],
        };
        let routing = RoutingPolicy::default();
        let (app, state) = build_app(limits, models, routing, expose, origin);
        state.set_ready();
        app
    }

    #[tokio::test]
    async fn health_ok_and_metrics_increment() {
        let app = demo_app(false);

        // Hit /health to generate a metric.
        let res = app
            .clone()
            .oneshot(Request::get("/health").body(Body::empty()).unwrap())
            .await
            .unwrap();
        assert_eq!(res.status(), StatusCode::OK);

        // Hit /metrics once. This will report the /health metric and increment its own counter.
        let res = app
            .clone()
            .oneshot(Request::get("/metrics").body(Body::empty()).unwrap())
            .await
            .unwrap();
        let body = res.into_body().collect().await.unwrap().to_bytes();
        let text_one = String::from_utf8(body.to_vec()).unwrap();

        // Assert that the first /metrics call reported the /health call.
        assert!(
            text_one.contains(r#"http_requests_total{method="GET",path="/health",status="200"} 1"#),
            "metrics missing labeled health counter:\n{text_one}"
        );

        // Hit /metrics a second time. This will report the metric from the first /metrics call.
        let res = app
            .oneshot(Request::get("/metrics").body(Body::empty()).unwrap())
            .await
            .unwrap();
        let body = res.into_body().collect().await.unwrap().to_bytes();
        let text_two = String::from_utf8(body.to_vec()).unwrap();

        // Assert that the second /metrics call reported the first /metrics call.
        assert!(
            text_two
                .contains(r#"http_requests_total{method="GET",path="/metrics",status="200"} 1"#),
            "metrics missing labeled metrics counter:\n{text_two}"
        );
    }

    #[tokio::test]
    async fn p95_budget_within_limit_for_health() {
        let app = demo_app(false);

        for _ in 0..50 {
            let _ = app
                .clone()
                .oneshot(Request::get("/health").body(Body::empty()).unwrap())
                .await
                .unwrap();
        }

        let res = app
            .oneshot(Request::get("/metrics").body(Body::empty()).unwrap())
            .await
            .unwrap();
        let body = res.into_body().collect().await.unwrap().to_bytes();
        let text = String::from_utf8(body.to_vec()).unwrap();

        assert!(text.contains("http_request_duration_seconds_bucket"));
    }

    #[tokio::test]
    async fn config_routes_hidden_by_default() {
        let app = demo_app(false);
        let res = app
            .clone()
            .oneshot(Request::get("/config/limits").body(Body::empty()).unwrap())
            .await
            .unwrap();
        assert_eq!(res.status(), StatusCode::NOT_FOUND);
        let res = app
            .clone()
            .oneshot(Request::get("/config/models").body(Body::empty()).unwrap())
            .await
            .unwrap();
        assert_eq!(res.status(), StatusCode::NOT_FOUND);
        let res = app
            .clone()
            .oneshot(Request::get("/config/routing").body(Body::empty()).unwrap())
            .await
            .unwrap();
        assert_eq!(res.status(), StatusCode::NOT_FOUND);
    }

    #[tokio::test]
    async fn config_routes_visible_when_enabled() {
        let app = demo_app(true);
        let res = app
            .clone()
            .oneshot(Request::get("/config/limits").body(Body::empty()).unwrap())
            .await
            .unwrap();
        assert_eq!(res.status(), StatusCode::OK);
        let res = app
            .clone()
            .oneshot(Request::get("/config/models").body(Body::empty()).unwrap())
            .await
            .unwrap();
        assert_eq!(res.status(), StatusCode::OK);
        let res = app
            .oneshot(Request::get("/config/routing").body(Body::empty()).unwrap())
            .await
            .unwrap();
        assert_eq!(res.status(), StatusCode::OK);
    }

    #[tokio::test]
    async fn cors_allows_configured_origin() {
        let origin = HeaderValue::from_static("http://127.0.0.1:8080");
        let app = demo_app_with_origin(false, origin.clone());

        let res = app
            .oneshot(
                Request::get("/health")
                    .header(header::ORIGIN, origin.clone())
                    .body(Body::empty())
                    .unwrap(),
            )
            .await
            .unwrap();

        assert_eq!(
            res.headers().get(header::ACCESS_CONTROL_ALLOW_ORIGIN),
            Some(&origin)
        );
    }

    #[tokio::test]
    async fn cors_blocks_unconfigured_origin() {
        let allowed_origin = HeaderValue::from_static("http://127.0.0.1:8080");
        let app = demo_app_with_origin(false, allowed_origin);

        let res = app
            .oneshot(
                Request::get("/health")
                    .header(
                        header::ORIGIN,
                        HeaderValue::from_static("https://example.com"),
                    )
                    .body(Body::empty())
                    .unwrap(),
            )
            .await
            .unwrap();

        assert!(res
            .headers()
            .get(header::ACCESS_CONTROL_ALLOW_ORIGIN)
            .is_none());
    }

    #[tokio::test]
    async fn readiness_is_ok() {
        let app = demo_app(false);
        let res = app
            .oneshot(Request::get("/ready").body(Body::empty()).unwrap())
            .await
            .unwrap();
        assert_eq!(res.status(), StatusCode::OK);
    }
}<|MERGE_RESOLUTION|>--- conflicted
+++ resolved
@@ -125,9 +125,6 @@
         Ok(body)
     }
 
-<<<<<<< HEAD
-    pub fn set_ready(&self) {
-=======
     /// Record request count and observe latency for a request that started at `started`.
     fn finish_http_request(
         &self,
@@ -144,7 +141,6 @@
     }
 
     fn set_ready(&self) {
->>>>>>> 2448f9a4
         self.0.ready.store(true, Ordering::Release);
     }
 
@@ -273,19 +269,12 @@
             .route("/config/routing", get(get_routing));
     }
 
-<<<<<<< HEAD
-    let app = app
-        .with_state(state.clone())
-        .layer(from_fn_with_state(allowed_origin.clone(), cors_middleware));
-    (app, state)
-=======
     // It is safe to mark the app as ready here because there is no additional
     // asynchronous initialization required beyond building the router and state.
     // If future changes introduce async setup, move this to after the server is listening.
     state.set_ready();
     app.with_state(state.clone())
         .layer(from_fn_with_state(allowed_origin.clone(), cors_middleware))
->>>>>>> 2448f9a4
 }
 
 type CorsState = Arc<HeaderValue>;
