--- conflicted
+++ resolved
@@ -106,17 +106,10 @@
 
 pub fn router<S>() -> Router<S>
 where
-<<<<<<< HEAD
     IndexState: FromRef<S> + Clone,
     S: Clone + Send + Sync + 'static,
 {
     Router::new()
-=======
-    S: Clone + Send + Sync + 'static,
-    IndexState: FromRef<S>,
-{
-    Router::<S>::new()
->>>>>>> 468c55b5
         .route("/upsert", post(upsert_handler))
         .route("/search", post(search_handler))
 }
