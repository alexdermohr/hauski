--- conflicted
+++ resolved
@@ -29,9 +29,6 @@
 dirs = "5"
 # sqlx bewusst nicht vorgezogen, bis erste DB-Crate existiert
 reqwest = { version = "0.12", features = ["json"] }
-<<<<<<< HEAD
-url = "2"
-=======
 url = "2"
 
 [patch.crates-io]
@@ -39,5 +36,4 @@
 # implementation under vendor/anyhow instead of pulling from crates.io.
 # This keeps offline builds deterministic.
 anyhow = { path = "vendor/anyhow" }
-signal-hook-registry = { path = "vendor/signal-hook-registry" }
->>>>>>> 468c55b5
+signal-hook-registry = { path = "vendor/signal-hook-registry" }